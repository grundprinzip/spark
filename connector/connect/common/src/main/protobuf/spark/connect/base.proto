--- conflicted
+++ resolved
@@ -375,13 +375,11 @@
     // Response type informing if the stream is complete in reattachable execution.
     ResultComplete result_complete = 14;
 
-<<<<<<< HEAD
-    // (Optional) Intermediate query progress reports.
-    ExecutionProgress execution_progress = 17;
-=======
     // Response for command that creates ResourceProfile.
     CreateResourceProfileCommandResult create_resource_profile_command_result = 17;
->>>>>>> 00162b82
+
+    // (Optional) Intermediate query progress reports.
+    ExecutionProgress execution_progress = 18;
 
     // Support arbitrary result objects.
     google.protobuf.Any extension = 999;
