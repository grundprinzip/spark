#
# Licensed to the Apache Software Foundation (ASF) under one or more
# contributor license agreements.  See the NOTICE file distributed with
# this work for additional information regarding copyright ownership.
# The ASF licenses this file to You under the Apache License, Version 2.0
# (the "License"); you may not use this file except in compliance with
# the License.  You may obtain a copy of the License at
#
#    http://www.apache.org/licenses/LICENSE-2.0
#
# Unless required by applicable law or agreed to in writing, software
# distributed under the License is distributed on an "AS IS" BASIS,
# WITHOUT WARRANTIES OR CONDITIONS OF ANY KIND, either express or implied.
# See the License for the specific language governing permissions and
# limitations under the License.
#

from typing import (
    Any,
    Dict,
    List,
    Optional,
    Sequence,
    Tuple,
    Union,
    TYPE_CHECKING,
    overload,
    Callable,
    cast,
)

import pandas

import pyspark.sql.connect.plan as plan
from pyspark.sql.connect.column import (
    Column,
    Expression,
    LiteralExpression,
    SQLExpression,
    ScalarFunctionExpression,
)
from pyspark.sql.types import (
    StructType,
    Row,
)

if TYPE_CHECKING:
    from pyspark.sql.connect._typing import ColumnOrName, ExpressionOrString, LiteralType
    from pyspark.sql.connect.session import SparkSession


class GroupedData(object):
    def __init__(self, df: "DataFrame", *grouping_cols: Union[Column, str]) -> None:
        self._df = df
        self._grouping_cols = [x if isinstance(x, Column) else df[x] for x in grouping_cols]

    def agg(self, measures: Sequence[Expression]) -> "DataFrame":
        assert len(measures) > 0, "exprs should not be empty"
        res = DataFrame.withPlan(
            plan.Aggregate(
                child=self._df._plan,
                grouping_cols=self._grouping_cols,
                measures=measures,
            ),
            session=self._df._session,
        )
        return res

    def _map_cols_to_expression(
        self, fun: str, col: Union[Expression, str]
    ) -> Sequence[Expression]:
        return [
            ScalarFunctionExpression(fun, Column(col)) if isinstance(col, str) else col,
        ]

    def min(self, col: Union[Expression, str]) -> "DataFrame":
        expr = self._map_cols_to_expression("min", col)
        return self.agg(expr)

    def max(self, col: Union[Expression, str]) -> "DataFrame":
        expr = self._map_cols_to_expression("max", col)
        return self.agg(expr)

    def sum(self, col: Union[Expression, str]) -> "DataFrame":
        expr = self._map_cols_to_expression("sum", col)
        return self.agg(expr)

    def count(self) -> "DataFrame":
        return self.agg([ScalarFunctionExpression("count", LiteralExpression(1))])


class DataFrame(object):
    """Every DataFrame object essentially is a Relation that is refined using the
    member functions. Calling a method on a dataframe will essentially return a copy
    of the DataFrame with the changes applied.
    """

    def __init__(
        self,
        session: "SparkSession",
        data: Optional[List[Any]] = None,
        schema: Optional[StructType] = None,
    ):
        """Creates a new data frame"""
        self._schema = schema
        self._plan: Optional[plan.LogicalPlan] = None
<<<<<<< HEAD
        self._cache: Dict[str, Any] = {}
        self._session: "SparkSession" = session
=======
        self._session: "RemoteSparkSession" = session
>>>>>>> da71626c

    def __repr__(self) -> str:
        return "DataFrame[%s]" % (", ".join("%s: %s" % c for c in self.dtypes))

    @classmethod
    def withPlan(cls, plan: plan.LogicalPlan, session: "SparkSession") -> "DataFrame":
        """Main initialization method used to construct a new data frame with a child plan."""
        new_frame = DataFrame(session=session)
        new_frame._plan = plan
        return new_frame

    def isEmpty(self) -> bool:
        """Returns ``True`` if this :class:`DataFrame` is empty.

        .. versionadded:: 3.4.0

        Returns
        -------
        bool
            Whether it's empty DataFrame or not.
        """
        return len(self.take(1)) == 0

    def select(self, *cols: "ExpressionOrString") -> "DataFrame":
        return DataFrame.withPlan(plan.Project(self._plan, *cols), session=self._session)

    def selectExpr(self, *expr: Union[str, List[str]]) -> "DataFrame":
        """Projects a set of SQL expressions and returns a new :class:`DataFrame`.

        This is a variant of :func:`select` that accepts SQL expressions.

        .. versionadded:: 3.4.0

        Returns
        -------
        :class:`DataFrame`
            A DataFrame with new/old columns transformed by expressions.
        """
        sql_expr = []
        if len(expr) == 1 and isinstance(expr[0], list):
            expr = expr[0]  # type: ignore[assignment]
        for element in expr:
            if isinstance(element, str):
                sql_expr.append(SQLExpression(element))
            else:
                sql_expr.extend([SQLExpression(e) for e in element])

        return DataFrame.withPlan(plan.Project(self._plan, *sql_expr), session=self._session)

    def agg(self, *exprs: Union[Expression, Dict[str, str]]) -> "DataFrame":
        if not exprs:
            raise ValueError("Argument 'exprs' must not be empty")

        if len(exprs) == 1 and isinstance(exprs[0], dict):
            measures = [ScalarFunctionExpression(f, Column(e)) for e, f in exprs[0].items()]
            return self.groupBy().agg(measures)
        else:
            # other expressions
            assert all(isinstance(c, Expression) for c in exprs), "all exprs should be Expression"
            exprs = cast(Tuple[Expression, ...], exprs)
            return self.groupBy().agg(exprs)

    def alias(self, alias: str) -> "DataFrame":
        return DataFrame.withPlan(plan.SubqueryAlias(self._plan, alias), session=self._session)

    def approxQuantile(self, col: Column, probabilities: Any, relativeError: Any) -> "DataFrame":
        ...

    def colRegex(self, regex: str) -> "DataFrame":
        ...

    @property
    def dtypes(self) -> List[Tuple[str, str]]:
        """Returns all column names and their data types as a list.

        .. versionadded:: 3.4.0

        Returns
        -------
        list
            List of columns as tuple pairs.
        """
        return [(str(f.name), f.dataType.simpleString()) for f in self.schema.fields]

    @property
    def columns(self) -> List[str]:
        """Returns the list of columns of the current data frame."""
        if self._plan is None:
            return []

        return self.schema.names

    def sparkSession(self) -> "SparkSession":
        """Returns Spark session that created this :class:`DataFrame`.

        .. versionadded:: 3.4.0

        Returns
        -------
        :class:`SparkSession`
        """
        return self._session

    def count(self) -> int:
        """Returns the number of rows in the data frame"""
        pdd = self.agg(ScalarFunctionExpression("count", LiteralExpression(1))).toPandas()
        if pdd is None:
            raise Exception("Empty result")
        return pdd.iloc[0, 0]

    def crossJoin(self, other: "DataFrame") -> "DataFrame":
        ...

    def coalesce(self, numPartitions: int) -> "DataFrame":
        """
        Returns a new :class:`DataFrame` that has exactly `numPartitions` partitions.

        Coalesce does not trigger a shuffle.

        .. versionadded:: 3.4.0

        Parameters
        ----------
        numPartitions : int
            specify the target number of partitions

        Returns
        -------
        :class:`DataFrame`
        """
        if not numPartitions > 0:
            raise ValueError("numPartitions must be positive.")
        return DataFrame.withPlan(
            plan.Repartition(self._plan, num_partitions=numPartitions, shuffle=False),
            self._session,
        )

    def repartition(self, numPartitions: int) -> "DataFrame":
        """
        Returns a new :class:`DataFrame` that has exactly `numPartitions` partitions.

        Repartition will shuffle source partition into partitions specified by numPartitions.

        .. versionadded:: 3.4.0

        Parameters
        ----------
        numPartitions : int
            specify the target number of partitions

        Returns
        -------
        :class:`DataFrame`
        """
        if not numPartitions > 0:
            raise ValueError("numPartitions must be positive.")
        return DataFrame.withPlan(
            plan.Repartition(self._plan, num_partitions=numPartitions, shuffle=True),
            self._session,
        )

    def describe(self, cols: List[Column]) -> Any:
        ...

    def dropDuplicates(self, subset: Optional[List[str]] = None) -> "DataFrame":
        """Return a new :class:`DataFrame` with duplicate rows removed,
        optionally only deduplicating based on certain columns.

        .. versionadded:: 3.4.0

        Parameters
        ----------
        subset : List of column names, optional
            List of columns to use for duplicate comparison (default All columns).

        Returns
        -------
        :class:`DataFrame`
            DataFrame without duplicated rows.
        """
        if subset is None:
            return DataFrame.withPlan(
                plan.Deduplicate(child=self._plan, all_columns_as_keys=True), session=self._session
            )
        else:
            return DataFrame.withPlan(
                plan.Deduplicate(child=self._plan, column_names=subset), session=self._session
            )

    def distinct(self) -> "DataFrame":
        """Returns a new :class:`DataFrame` containing the distinct rows in this :class:`DataFrame`.

        .. versionadded:: 3.4.0

        Returns
        -------
        :class:`DataFrame`
            DataFrame with distinct rows.
        """
        return DataFrame.withPlan(
            plan.Deduplicate(child=self._plan, all_columns_as_keys=True), session=self._session
        )

    def drop(self, *cols: "ColumnOrName") -> "DataFrame":
        _cols = list(cols)
        if any(not isinstance(c, (str, Column)) for c in _cols):
            raise TypeError(
                f"'cols' must contains strings or Columns, but got {type(cols).__name__}"
            )
        if len(_cols) == 0:
            raise ValueError("'cols' must be non-empty")

        return DataFrame.withPlan(
            plan.Drop(
                child=self._plan,
                columns=_cols,
            ),
            session=self._session,
        )

    def filter(self, condition: Expression) -> "DataFrame":
        return DataFrame.withPlan(
            plan.Filter(child=self._plan, filter=condition), session=self._session
        )

    def first(self) -> Optional[Row]:
        """Returns the first row as a :class:`Row`.

        .. versionadded:: 3.4.0

        Returns
        -------
        :class:`Row`
           First row if :class:`DataFrame` is not empty, otherwise ``None``.
        """
        return self.head()

    def groupBy(self, *cols: "ColumnOrName") -> GroupedData:
        return GroupedData(self, *cols)

    @overload
    def head(self) -> Optional[Row]:
        ...

    @overload
    def head(self, n: int) -> List[Row]:
        ...

    def head(self, n: Optional[int] = None) -> Union[Optional[Row], List[Row]]:
        """Returns the first ``n`` rows.

        .. versionadded:: 3.4.0

        Parameters
        ----------
        n : int, optional
            default 1. Number of rows to return.

        Returns
        -------
        If n is greater than 1, return a list of :class:`Row`.
        If n is 1, return a single Row.
        """
        if n is None:
            rs = self.head(1)
            return rs[0] if rs else None
        return self.take(n)

    def take(self, num: int) -> List[Row]:
        """Returns the first ``num`` rows as a :class:`list` of :class:`Row`.

        .. versionadded:: 3.4.0

        Parameters
        ----------
        num : int
            Number of records to return. Will return this number of records
            or whataver number is available.

        Returns
        -------
        list
            List of rows
        """
        return self.limit(num).collect()

    # TODO: extend `on` to also be type List[Column].
    def join(
        self,
        other: "DataFrame",
        on: Optional[Union[str, List[str], Column]] = None,
        how: Optional[str] = None,
    ) -> "DataFrame":
        if self._plan is None:
            raise Exception("Cannot join when self._plan is empty.")
        if other._plan is None:
            raise Exception("Cannot join when other._plan is empty.")

        return DataFrame.withPlan(
            plan.Join(left=self._plan, right=other._plan, on=on, how=how),
            session=self._session,
        )

    def limit(self, n: int) -> "DataFrame":
        return DataFrame.withPlan(plan.Limit(child=self._plan, limit=n), session=self._session)

    def offset(self, n: int) -> "DataFrame":
        return DataFrame.withPlan(plan.Offset(child=self._plan, offset=n), session=self._session)

    def sort(self, *cols: "ColumnOrName") -> "DataFrame":
        """Sort by a specific column"""
        return DataFrame.withPlan(
            plan.Sort(self._plan, columns=list(cols), is_global=True), session=self._session
        )

    def sortWithinPartitions(self, *cols: "ColumnOrName") -> "DataFrame":
        """Sort within each partition by a specific column"""
        return DataFrame.withPlan(
            plan.Sort(self._plan, columns=list(cols), is_global=False), session=self._session
        )

    def sample(
        self,
        fraction: float,
        *,
        withReplacement: bool = False,
        seed: Optional[int] = None,
    ) -> "DataFrame":
        if not isinstance(fraction, float):
            raise TypeError(f"'fraction' must be float, but got {type(fraction).__name__}")
        if not isinstance(withReplacement, bool):
            raise TypeError(
                f"'withReplacement' must be bool, but got {type(withReplacement).__name__}"
            )
        if seed is not None and not isinstance(seed, int):
            raise TypeError(f"'seed' must be None or int, but got {type(seed).__name__}")

        return DataFrame.withPlan(
            plan.Sample(
                child=self._plan,
                lower_bound=0.0,
                upper_bound=fraction,
                with_replacement=withReplacement,
                seed=seed,
            ),
            session=self._session,
        )

    def _show_string(
        self, n: int = 20, truncate: Union[bool, int] = True, vertical: bool = False
    ) -> str:
        if not isinstance(n, int) or isinstance(n, bool):
            raise TypeError("Parameter 'n' (number of rows) must be an int")
        if not isinstance(vertical, bool):
            raise TypeError("Parameter 'vertical' must be a bool")

        _truncate: int = -1
        if isinstance(truncate, bool) and truncate:
            _truncate = 20
        else:
            try:
                _truncate = int(truncate)
            except ValueError:
                raise TypeError(
                    "Parameter 'truncate={}' should be either bool or int.".format(truncate)
                )

        pdf = DataFrame.withPlan(
            plan.ShowString(child=self._plan, numRows=n, truncate=_truncate, vertical=vertical),
            session=self._session,
        ).toPandas()
        assert pdf is not None
        return pdf["show_string"][0]

    def show(self, n: int = 20, truncate: Union[bool, int] = True, vertical: bool = False) -> None:
        """
        Prints the first ``n`` rows to the console.

        .. versionadded:: 3.4.0

        Parameters
        ----------
        n : int, optional
            Number of rows to show.
        truncate : bool or int, optional
            If set to ``True``, truncate strings longer than 20 chars by default.
            If set to a number greater than one, truncates long strings to length ``truncate``
            and align cells right.
        vertical : bool, optional
            If set to ``True``, print output rows vertically (one line
            per column value).
        """
        print(self._show_string(n, truncate, vertical))

    def union(self, other: "DataFrame") -> "DataFrame":
        return self.unionAll(other)

    def unionAll(self, other: "DataFrame") -> "DataFrame":
        if other._plan is None:
            raise ValueError("Argument to Union does not contain a valid plan.")
        return DataFrame.withPlan(
            plan.SetOperation(self._plan, other._plan, "union", is_all=True), session=self._session
        )

    def unionByName(self, other: "DataFrame", allowMissingColumns: bool = False) -> "DataFrame":
        """Returns a new :class:`DataFrame` containing union of rows in this and another
        :class:`DataFrame`.

        This is different from both `UNION ALL` and `UNION DISTINCT` in SQL. To do a SQL-style set
        union (that does deduplication of elements), use this function followed by :func:`distinct`.

        .. versionadded:: 3.4.0

        Parameters
        ----------
        other : :class:`DataFrame`
            Another :class:`DataFrame` that needs to be combined.
        allowMissingColumns : bool, optional, default False
           Specify whether to allow missing columns.

        Returns
        -------
        :class:`DataFrame`
            Combined DataFrame.
        """
        if other._plan is None:
            raise ValueError("Argument to UnionByName does not contain a valid plan.")
        return DataFrame.withPlan(
            plan.SetOperation(
                self._plan, other._plan, "union", is_all=True, by_name=allowMissingColumns
            ),
            session=self._session,
        )

    def exceptAll(self, other: "DataFrame") -> "DataFrame":
        """Return a new :class:`DataFrame` containing rows in this :class:`DataFrame` but
        not in another :class:`DataFrame` while preserving duplicates.

        This is equivalent to `EXCEPT ALL` in SQL.
        As standard in SQL, this function resolves columns by position (not by name).

        .. versionadded:: 3.4.0

        Parameters
        ----------
        other : :class:`DataFrame`
            The other :class:`DataFrame` to compare to.

        Returns
        -------
        :class:`DataFrame`
        """
        return DataFrame.withPlan(
            plan.SetOperation(self._plan, other._plan, "except", is_all=True), session=self._session
        )

    def intersect(self, other: "DataFrame") -> "DataFrame":
        """Return a new :class:`DataFrame` containing rows only in
        both this :class:`DataFrame` and another :class:`DataFrame`.
        Note that any duplicates are removed. To preserve duplicates
        use :func:`intersectAll`.

        .. versionadded:: 3.4.0

        Parameters
        ----------
        other : :class:`DataFrame`
            Another :class:`DataFrame` that needs to be combined.

        Returns
        -------
        :class:`DataFrame`
            Combined DataFrame.

        Notes
        -----
        This is equivalent to `INTERSECT` in SQL.
        """
        return DataFrame.withPlan(
            plan.SetOperation(self._plan, other._plan, "intersect", is_all=False),
            session=self._session,
        )

    def intersectAll(self, other: "DataFrame") -> "DataFrame":
        """Return a new :class:`DataFrame` containing rows in both this :class:`DataFrame`
        and another :class:`DataFrame` while preserving duplicates.

        This is equivalent to `INTERSECT ALL` in SQL. As standard in SQL, this function
        resolves columns by position (not by name).

        .. versionadded:: 3.4.0

        Parameters
        ----------
        other : :class:`DataFrame`
            Another :class:`DataFrame` that needs to be combined.

        Returns
        -------
        :class:`DataFrame`
            Combined DataFrame.
        """
        return DataFrame.withPlan(
            plan.SetOperation(self._plan, other._plan, "intersect", is_all=True),
            session=self._session,
        )

    def where(self, condition: Expression) -> "DataFrame":
        return self.filter(condition)

    @property
    def na(self) -> "DataFrameNaFunctions":
        """Returns a :class:`DataFrameNaFunctions` for handling missing values.

        .. versionadded:: 3.4.0

        Returns
        -------
        :class:`DataFrameNaFunctions`
        """
        return DataFrameNaFunctions(self)

    def fillna(
        self,
        value: Union["LiteralType", Dict[str, "LiteralType"]],
        subset: Optional[Union[str, Tuple[str, ...], List[str]]] = None,
    ) -> "DataFrame":
        """Replace null values, alias for ``na.fill()``.
        :func:`DataFrame.fillna` and :func:`DataFrameNaFunctions.fill` are aliases of each other.

        .. versionadded:: 3.4.0

        Parameters
        ----------
        value : int, float, string, bool or dict
            Value to replace null values with.
            If the value is a dict, then `subset` is ignored and `value` must be a mapping
            from column name (string) to replacement value. The replacement value must be
            an int, float, boolean, or string.
        subset : str, tuple or list, optional
            optional list of column names to consider.
            Columns specified in subset that do not have matching data type are ignored.
            For example, if `value` is a string, and cols contains a non-string column,
            then the non-string column is simply ignored.

        Returns
        -------
        :class:`DataFrame`
            DataFrame with replaced null values.
        """
        if not isinstance(value, (float, int, str, bool, dict)):
            raise TypeError(
                f"value should be a float, int, string, bool or dict, "
                f"but got {type(value).__name__}"
            )
        if isinstance(value, dict):
            if len(value) == 0:
                raise ValueError("value dict can not be empty")
            for c, v in value.items():
                if not isinstance(c, str):
                    raise TypeError(
                        f"key type of dict should be string, but got {type(c).__name__}"
                    )
                if not isinstance(v, (bool, int, float, str)):
                    raise TypeError(
                        f"value type of dict should be float, int, string or bool, "
                        f"but got {type(v).__name__}"
                    )

        _cols: List[str] = []
        if subset is not None:
            if isinstance(subset, str):
                _cols = [subset]
            elif isinstance(subset, (tuple, list)):
                for c in subset:
                    if not isinstance(c, str):
                        raise TypeError(
                            f"cols should be a str, tuple[str] or list[str], "
                            f"but got {type(c).__name__}"
                        )
                _cols = list(subset)
            else:
                raise TypeError(
                    f"cols should be a str, tuple[str] or list[str], "
                    f"but got {type(subset).__name__}"
                )

        if isinstance(value, dict):
            _cols = list(value.keys())
            _values = [value[c] for c in _cols]
        else:
            _values = [value]

        return DataFrame.withPlan(
            plan.NAFill(child=self._plan, cols=_cols, values=_values),
            session=self._session,
        )

    @property
    def stat(self) -> "DataFrameStatFunctions":
        """Returns a :class:`DataFrameStatFunctions` for statistic functions.

        .. versionadded:: 3.4.0

        Returns
        -------
        :class:`DataFrameStatFunctions`
        """
        return DataFrameStatFunctions(self)

    def summary(self, *statistics: str) -> "DataFrame":
        _statistics: List[str] = list(statistics)
        for s in _statistics:
            if not isinstance(s, str):
                raise TypeError(f"'statistics' must be list[str], but got {type(s).__name__}")
        return DataFrame.withPlan(
            plan.StatSummary(child=self._plan, statistics=_statistics),
            session=self._session,
        )

    def crosstab(self, col1: str, col2: str) -> "DataFrame":
        """
        Computes a pair-wise frequency table of the given columns. Also known as a contingency
        table. The number of distinct values for each column should be less than 1e4. At most 1e6
        non-zero pair frequencies will be returned.
        The first column of each row will be the distinct values of `col1` and the column names
        will be the distinct values of `col2`. The name of the first column will be `$col1_$col2`.
        Pairs that have no occurrences will have zero as their counts.
        :func:`DataFrame.crosstab` and :func:`DataFrameStatFunctions.crosstab` are aliases.

        .. versionadded:: 3.4.0

        Parameters
        ----------
        col1 : str
            The name of the first column. Distinct items will make the first item of
            each row.
        col2 : str
            The name of the second column. Distinct items will make the column names
            of the :class:`DataFrame`.

        Returns
        -------
        :class:`DataFrame`
            Frequency matrix of two columns.
        """
        if not isinstance(col1, str):
            raise TypeError(f"'col1' must be str, but got {type(col1).__name__}")
        if not isinstance(col2, str):
            raise TypeError(f"'col2' must be str, but got {type(col2).__name__}")
        return DataFrame.withPlan(
            plan.StatCrosstab(child=self._plan, col1=col1, col2=col2),
            session=self._session,
        )

    def _get_alias(self) -> Optional[str]:
        p = self._plan
        while p is not None:
            if isinstance(p, plan.Project) and p.alias:
                return p.alias
            p = p._child
        return None

    def __getattr__(self, name: str) -> "Column":
        return self[name]

    def __getitem__(self, name: str) -> "Column":
        # Check for alias
        alias = self._get_alias()
        if alias is not None:
            return Column(alias)
        else:
            return Column(name)

    def _print_plan(self) -> str:
        if self._plan:
            return self._plan.print()
        return ""

    def collect(self) -> List[Row]:
        pdf = self.toPandas()
        if pdf is not None:
            return list(pdf.apply(lambda row: Row(**row), axis=1))
        else:
            return []

    def toPandas(self) -> "pandas.DataFrame":
        if self._plan is None:
            raise Exception("Cannot collect on empty plan.")
        if self._session is None:
            raise Exception("Cannot collect on empty session.")
        query = self._plan.to_proto(self._session.client)
        return self._session.client._to_pandas(query)

    @property
    def schema(self) -> StructType:
        """Returns the schema of this :class:`DataFrame` as a :class:`pyspark.sql.types.StructType`.

        .. versionadded:: 3.4.0

        Returns
        -------
        :class:`StructType`
        """
        if self._schema is None:
            if self._plan is not None:
                query = self._plan.to_proto(self._session.client)
                if self._session is None:
                    raise Exception("Cannot analyze without SparkSession.")
                self._schema = self._session.client.schema(query)
                return self._schema
            else:
                raise Exception("Empty plan.")
        else:
            return self._schema

    @property
    def isLocal(self) -> bool:
        """Returns ``True`` if the :func:`collect` and :func:`take` methods can be run locally
        (without any Spark executors).

        .. versionadded:: 3.4.0

        Returns
        -------
        bool
        """
        if self._plan is None:
            raise Exception("Cannot analyze on empty plan.")
        query = self._plan.to_proto(self._session)
        return self._session._analyze(query).is_local

    @property
    def isStreaming(self) -> bool:
        """Returns ``True`` if this :class:`DataFrame` contains one or more sources that
        continuously return data as it arrives. A :class:`DataFrame` that reads data from a
        streaming source must be executed as a :class:`StreamingQuery` using the :func:`start`
        method in :class:`DataStreamWriter`.  Methods that return a single answer, (e.g.,
        :func:`count` or :func:`collect`) will throw an :class:`AnalysisException` when there
        is a streaming source present.

        .. versionadded:: 3.4.0

        Notes
        -----
        This API is evolving.

        Returns
        -------
        bool
            Whether it's streaming DataFrame or not.
        """
        if self._plan is None:
            raise Exception("Cannot analyze on empty plan.")
        query = self._plan.to_proto(self._session)
        return self._session._analyze(query).is_streaming

    def _tree_string(self) -> str:
        if self._plan is None:
            raise Exception("Cannot analyze on empty plan.")
        query = self._plan.to_proto(self._session)
        return self._session._analyze(query).tree_string

    def printSchema(self) -> None:
        """Prints out the schema in the tree format.

        .. versionadded:: 3.4.0

        Returns
        -------
        None
        """
        print(self._tree_string())

    def inputFiles(self) -> List[str]:
        """
        Returns a best-effort snapshot of the files that compose this :class:`DataFrame`.
        This method simply asks each constituent BaseRelation for its respective files and
        takes the union of all results. Depending on the source relations, this may not find
        all input files. Duplicates are removed.

        .. versionadded:: 3.4.0

        Returns
        -------
        list
            List of file paths.
        """
        if self._plan is None:
            raise Exception("Cannot analyze on empty plan.")
        query = self._plan.to_proto(self._session)
        return self._session._analyze(query).input_files

    def transform(self, func: Callable[..., "DataFrame"], *args: Any, **kwargs: Any) -> "DataFrame":
        """Returns a new :class:`DataFrame`. Concise syntax for chaining custom transformations.

        .. versionadded:: 3.4.0

        Parameters
        ----------
        func : function
            a function that takes and returns a :class:`DataFrame`.
        *args
            Positional arguments to pass to func.

        **kwargs
            Keyword arguments to pass to func.

        Returns
        -------
        :class:`DataFrame`
            Transformed DataFrame.

        Examples
        --------
        >>> from pyspark.sql.connect.functions import col
        >>> df = spark.createDataFrame([(1, 1.0), (2, 2.0)], ["int", "float"])
        >>> def cast_all_to_int(input_df):
        ...     return input_df.select([col(col_name).cast("int") for col_name in input_df.columns])
        >>> def sort_columns_asc(input_df):
        ...     return input_df.select(*sorted(input_df.columns))
        >>> df.transform(cast_all_to_int).transform(sort_columns_asc).show()
        +-----+---+
        |float|int|
        +-----+---+
        |    1|  1|
        |    2|  2|
        +-----+---+

        >>> def add_n(input_df, n):
        ...     return input_df.select([(col(col_name) + n).alias(col_name)
        ...                             for col_name in input_df.columns])
        >>> df.transform(add_n, 1).transform(add_n, n=10).show()
        +---+-----+
        |int|float|
        +---+-----+
        | 12| 12.0|
        | 13| 13.0|
        +---+-----+
        """
        result = func(self, *args, **kwargs)
        assert isinstance(
            result, DataFrame
        ), "Func returned an instance of type [%s], " "should have been DataFrame." % type(result)
        return result

    def explain(
        self, extended: Optional[Union[bool, str]] = None, mode: Optional[str] = None
    ) -> str:
        """Retruns plans in string for debugging purpose.

        .. versionadded:: 3.4.0

        Parameters
        ----------
        extended : bool, optional
            default ``False``. If ``False``, returns only the physical plan.
            When this is a string without specifying the ``mode``, it works as the mode is
            specified.
        mode : str, optional
            specifies the expected output format of plans.

            * ``simple``: Print only a physical plan.
            * ``extended``: Print both logical and physical plans.
            * ``codegen``: Print a physical plan and generated codes if they are available.
            * ``cost``: Print a logical plan and statistics if they are available.
            * ``formatted``: Split explain output into two sections: a physical plan outline \
                and node details.
        """
        if extended is not None and mode is not None:
            raise ValueError("extended and mode should not be set together.")

        # For the no argument case: df.explain()
        is_no_argument = extended is None and mode is None

        # For the cases below:
        #   explain(True)
        #   explain(extended=False)
        is_extended_case = isinstance(extended, bool) and mode is None

        # For the case when extended is mode:
        #   df.explain("formatted")
        is_extended_as_mode = isinstance(extended, str) and mode is None

        # For the mode specified:
        #   df.explain(mode="formatted")
        is_mode_case = extended is None and isinstance(mode, str)

        if not (is_no_argument or is_extended_case or is_extended_as_mode or is_mode_case):
            argtypes = [str(type(arg)) for arg in [extended, mode] if arg is not None]
            raise TypeError(
                "extended (optional) and mode (optional) should be a string "
                "and bool; however, got [%s]." % ", ".join(argtypes)
            )

        # Sets an explain mode depending on a given argument
        if is_no_argument:
            explain_mode = "simple"
        elif is_extended_case:
            explain_mode = "extended" if extended else "simple"
        elif is_mode_case:
            explain_mode = cast(str, mode)
        elif is_extended_as_mode:
            explain_mode = cast(str, extended)

        if self._plan is not None:
            query = self._plan.to_proto(self._session.client)
            if self._session is None:
                raise Exception("Cannot analyze without SparkSession.")
            return self._session.client.explain_string(query, explain_mode)
        else:
            return ""

    def createGlobalTempView(self, name: str) -> None:
        """Creates a global temporary view with this :class:`DataFrame`.

        The lifetime of this temporary view is tied to this Spark application.

        .. versionadded:: 3.4.0

        Parameters
        ----------
        name : str
            Name of the view.
        """
        command = plan.CreateView(
            child=self._plan, name=name, is_global=True, replace=False
        ).command(session=self._session.client)
        self._session.client.execute_command(command)

    def createOrReplaceGlobalTempView(self, name: str) -> None:
        """Creates or replaces a global temporary view using the given name.

        The lifetime of this temporary view is tied to this Spark application.

        .. versionadded:: 3.4.0

        Parameters
        ----------
        name : str
            Name of the view.
        """
        command = plan.CreateView(
            child=self._plan, name=name, is_global=True, replace=True
        ).command(session=self._session.client)
        self._session.client.execute_command(command)

    def rdd(self, *args: Any, **kwargs: Any) -> None:
        raise NotImplementedError("RDD Support for Spark Connect is not implemented.")

    def unpersist(self, *args: Any, **kwargs: Any) -> None:
        raise NotImplementedError("unpersist() is not implemented.")

    def cache(self, *args: Any, **kwargs: Any) -> None:
        raise NotImplementedError("cache() is not implemented.")

    def persist(self, *args: Any, **kwargs: Any) -> None:
        raise NotImplementedError("persist() is not implemented.")

    def withWatermark(self, *args: Any, **kwargs: Any) -> None:
        raise NotImplementedError("withWatermark() is not implemented.")

    def observe(self, *args: Any, **kwargs: Any) -> None:
        raise NotImplementedError("observe() is not implemented.")

    def foreach(self, *args: Any, **kwargs: Any) -> None:
        raise NotImplementedError("foreach() is not implemented.")

    def foreachPartition(self, *args: Any, **kwargs: Any) -> None:
        raise NotImplementedError("foreachPartition() is not implemented.")

    def toLocalIterator(self, *args: Any, **kwargs: Any) -> None:
        raise NotImplementedError("toLocalIterator() is not implemented.")

    def checkpoint(self, *args: Any, **kwargs: Any) -> None:
        raise NotImplementedError("checkpoint() is not implemented.")

    def localCheckpoint(self, *args: Any, **kwargs: Any) -> None:
        raise NotImplementedError("localCheckpoint() is not implemented.")

    def to_pandas_on_spark(self, *args: Any, **kwargs: Any) -> None:
        raise NotImplementedError("to_pandas_on_spark() is not implemented.")

    def pandas_api(self, *args: Any, **kwargs: Any) -> None:
        raise NotImplementedError("pandas_api() is not implemented.")

    def registerTempTable(self, *args: Any, **kwargs: Any) -> None:
        raise NotImplementedError("registerTempTable() is not implemented.")

    def storageLevel(self, *args: Any, **kwargs: Any) -> None:
        raise NotImplementedError("storageLevel() is not implemented.")

    def mapInPandas(self, *args: Any, **kwargs: Any) -> None:
        raise NotImplementedError("mapInPandas() is not implemented.")

    def mapInArrow(self, *args: Any, **kwargs: Any) -> None:
        raise NotImplementedError("mapInArrow() is not implemented.")

    def writeStream(self, *args: Any, **kwargs: Any) -> None:
        raise NotImplementedError("writeStream() is not implemented.")

    def toJSON(self, *args: Any, **kwargs: Any) -> None:
        raise NotImplementedError("toJSON() is not implemented.")


class DataFrameNaFunctions:
    """Functionality for working with missing data in :class:`DataFrame`.

    .. versionadded:: 3.4.0
    """

    def __init__(self, df: DataFrame):
        self.df = df

    def fill(
        self,
        value: Union["LiteralType", Dict[str, "LiteralType"]],
        subset: Optional[Union[str, Tuple[str, ...], List[str]]] = None,
    ) -> DataFrame:
        return self.df.fillna(value=value, subset=subset)

    fill.__doc__ = DataFrame.fillna.__doc__


class DataFrameStatFunctions:
    """Functionality for statistic functions with :class:`DataFrame`.

    .. versionadded:: 3.4.0
    """

    def __init__(self, df: DataFrame):
        self.df = df

    def crosstab(self, col1: str, col2: str) -> DataFrame:
        return self.df.crosstab(col1, col2)

    crosstab.__doc__ = DataFrame.crosstab.__doc__<|MERGE_RESOLUTION|>--- conflicted
+++ resolved
@@ -104,12 +104,7 @@
         """Creates a new data frame"""
         self._schema = schema
         self._plan: Optional[plan.LogicalPlan] = None
-<<<<<<< HEAD
-        self._cache: Dict[str, Any] = {}
         self._session: "SparkSession" = session
-=======
-        self._session: "RemoteSparkSession" = session
->>>>>>> da71626c
 
     def __repr__(self) -> str:
         return "DataFrame[%s]" % (", ".join("%s: %s" % c for c in self.dtypes))
